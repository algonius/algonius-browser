import 'webextension-polyfill';
import { agentModelStore, AgentNameEnum, generalSettingsStore, llmProviderStore } from '@extension/storage';
import BrowserContext from './browser/context';
import { Executor } from './agent/executor';
import { createLogger } from './log';
import { ExecutionState } from './agent/event/types';
import { createChatModel } from './agent/helper';
<<<<<<< HEAD
import type { BaseChatModel } from '@langchain/core/language_models/chat_models';
=======
import { BaseChatModel } from '@langchain/core/language_models/chat_models';
import { DEFAULT_AGENT_OPTIONS } from './agent/types';
>>>>>>> c17a8761

const logger = createLogger('background');

const browserContext = new BrowserContext({});
let currentExecutor: Executor | null = null;
let currentPort: chrome.runtime.Port | null = null;

// Setup side panel behavior
chrome.sidePanel.setPanelBehavior({ openPanelOnActionClick: true }).catch(error => console.error(error));

// Function to check if script is already injected
async function isScriptInjected(tabId: number): Promise<boolean> {
  try {
    const results = await chrome.scripting.executeScript({
      target: { tabId },
      func: () => Object.prototype.hasOwnProperty.call(window, 'buildDomTree'),
    });
    return results[0]?.result || false;
  } catch (err) {
    console.error('Failed to check script injection status:', err);
    return false;
  }
}

// // Function to inject the buildDomTree script
async function injectBuildDomTree(tabId: number) {
  try {
    // Check if already injected
    const alreadyInjected = await isScriptInjected(tabId);
    if (alreadyInjected) {
      console.log('Scripts already injected, skipping...');
      return;
    }

    await chrome.scripting.executeScript({
      target: { tabId },
      files: ['buildDomTree.js'],
    });
    console.log('Scripts successfully injected');
  } catch (err) {
    console.error('Failed to inject scripts:', err);
  }
}

chrome.tabs.onUpdated.addListener(async (tabId, changeInfo, tab) => {
  if (tabId && changeInfo.status === 'complete' && tab.url?.startsWith('http')) {
    await injectBuildDomTree(tabId);
  }
});

// Listen for debugger detached event
// if canceled_by_user, remove the tab from the browser context
chrome.debugger.onDetach.addListener(async (source, reason) => {
  console.log('Debugger detached:', source, reason);
  if (reason === 'canceled_by_user') {
    if (source.tabId) {
      await browserContext.cleanup();
    }
  }
});

// Cleanup when tab is closed
chrome.tabs.onRemoved.addListener(tabId => {
  browserContext.removeAttachedPage(tabId);
});

logger.info('background loaded');

// Listen for simple messages (e.g., from options page)
chrome.runtime.onMessage.addListener((message, sender, sendResponse) => {
  // Handle other message types if needed in the future
  // Return false if response is not sent asynchronously
  // return false;
});

// Setup connection listener for long-lived connections (e.g., side panel)
chrome.runtime.onConnect.addListener(port => {
  if (port.name === 'side-panel-connection') {
    currentPort = port;

    port.onMessage.addListener(async message => {
      try {
        switch (message.type) {
          case 'heartbeat':
            // Acknowledge heartbeat
            port.postMessage({ type: 'heartbeat_ack' });
            break;

          case 'new_task': {
            if (!message.task) return port.postMessage({ type: 'error', error: 'No task provided' });
            if (!message.tabId) return port.postMessage({ type: 'error', error: 'No tab ID provided' });

            logger.info('new_task', message.tabId, message.task);
            currentExecutor = await setupExecutor(message.taskId, message.task, browserContext);
            subscribeToExecutorEvents(currentExecutor);

            const result = await currentExecutor.execute();
            logger.info('new_task execution result', message.tabId, result);
            break;
          }
          case 'follow_up_task': {
            if (!message.task) return port.postMessage({ type: 'error', error: 'No follow up task provided' });
            if (!message.tabId) return port.postMessage({ type: 'error', error: 'No tab ID provided' });

            logger.info('follow_up_task', message.tabId, message.task);

            // If executor exists, add follow-up task
            if (currentExecutor) {
              currentExecutor.addFollowUpTask(message.task);
              // Re-subscribe to events in case the previous subscription was cleaned up
              subscribeToExecutorEvents(currentExecutor);
              const result = await currentExecutor.execute();
              logger.info('follow_up_task execution result', message.tabId, result);
            } else {
              // executor was cleaned up, can not add follow-up task
              logger.info('follow_up_task: executor was cleaned up, can not add follow-up task');
              return port.postMessage({ type: 'error', error: 'Executor was cleaned up, can not add follow-up task' });
            }
            break;
          }

          case 'cancel_task': {
            if (!currentExecutor) return port.postMessage({ type: 'error', error: 'No task to cancel' });
            await currentExecutor.cancel();
            break;
          }

          case 'resume_task': {
            if (!currentExecutor) return port.postMessage({ type: 'error', error: 'No task to resume' });
            await currentExecutor.resume();
            return port.postMessage({ type: 'success' });
          }

          case 'pause_task': {
            if (!currentExecutor) return port.postMessage({ type: 'error', error: 'No task to pause' });
            await currentExecutor.pause();
            return port.postMessage({ type: 'success' });
          }

<<<<<<< HEAD
=======
          case 'screenshot': {
            if (!message.tabId) return port.postMessage({ type: 'error', error: 'No tab ID provided' });
            const page = await browserContext.switchTab(message.tabId);
            const screenshot = await page.takeScreenshot();
            logger.info('screenshot', message.tabId, screenshot);
            return port.postMessage({ type: 'success', screenshot });
          }

          case 'state': {
            try {
              const browserState = await browserContext.getState();
              const elementsText = browserState.elementTree.clickableElementsToString(
                DEFAULT_AGENT_OPTIONS.includeAttributes,
              );

              logger.info('state', browserState);
              logger.info('interactive elements', elementsText);
              return port.postMessage({ type: 'success', msg: 'State printed to console' });
            } catch (error) {
              logger.error('Failed to get state:', error);
              return port.postMessage({ type: 'error', error: 'Failed to get state' });
            }
          }

          case 'nohighlight': {
            const page = await browserContext.getCurrentPage();
            await page.removeHighlight();
            return port.postMessage({ type: 'success', msg: 'highlight removed' });
          }

>>>>>>> c17a8761
          default:
            return port.postMessage({ type: 'error', error: 'Unknown message type' });
        }
      } catch (error) {
        console.error('Error handling port message:', error);
        port.postMessage({
          type: 'error',
          error: error instanceof Error ? error.message : 'Unknown error',
        });
      }
    });

    port.onDisconnect.addListener(() => {
      console.log('Side panel disconnected');
      currentPort = null;
    });
  }
});

async function setupExecutor(taskId: string, task: string, browserContext: BrowserContext) {
  const providers = await llmProviderStore.getAllProviders();
  // if no providers, need to display the options page
  if (Object.keys(providers).length === 0) {
    throw new Error('Please configure API keys in the settings first');
  }
  const agentModels = await agentModelStore.getAllAgentModels();
  // verify if every provider used in the agent models exists in the providers
  for (const agentModel of Object.values(agentModels)) {
    if (!providers[agentModel.provider]) {
      throw new Error(`Provider ${agentModel.provider} not found in the settings`);
    }
  }

  const navigatorModel = agentModels[AgentNameEnum.Navigator];
  if (!navigatorModel) {
    throw new Error('Please choose a model for the navigator in the settings first');
  }
  // Log the provider config being used for the navigator
  const navigatorProviderConfig = providers[navigatorModel.provider];
  const navigatorLLM = createChatModel(navigatorProviderConfig, navigatorModel);

  let plannerLLM: BaseChatModel | null = null;
  const plannerModel = agentModels[AgentNameEnum.Planner];
  if (plannerModel) {
    // Log the provider config being used for the planner
    const plannerProviderConfig = providers[plannerModel.provider];
    plannerLLM = createChatModel(plannerProviderConfig, plannerModel);
  }

  let validatorLLM: BaseChatModel | null = null;
  const validatorModel = agentModels[AgentNameEnum.Validator];
  if (validatorModel) {
    // Log the provider config being used for the validator
    const validatorProviderConfig = providers[validatorModel.provider];
    validatorLLM = createChatModel(validatorProviderConfig, validatorModel);
  }

  const generalSettings = await generalSettingsStore.getSettings();
  const executor = new Executor(task, taskId, browserContext, navigatorLLM, {
    plannerLLM: plannerLLM ?? navigatorLLM,
    validatorLLM: validatorLLM ?? navigatorLLM,
    agentOptions: {
      maxSteps: generalSettings.maxSteps,
      maxFailures: generalSettings.maxFailures,
      maxActionsPerStep: generalSettings.maxActionsPerStep,
      useVision: generalSettings.useVision,
      useVisionForPlanner: generalSettings.useVisionForPlanner,
      planningInterval: generalSettings.planningInterval,
    },
  });

  return executor;
}

// Update subscribeToExecutorEvents to use port
async function subscribeToExecutorEvents(executor: Executor) {
  // Clear previous event listeners to prevent multiple subscriptions
  executor.clearExecutionEvents();

  // Subscribe to new events
  executor.subscribeExecutionEvents(async event => {
    try {
      if (currentPort) {
        currentPort.postMessage(event);
      }
    } catch (error) {
      logger.error('Failed to send message to side panel:', error);
    }

    if (
      event.state === ExecutionState.TASK_OK ||
      event.state === ExecutionState.TASK_FAIL ||
      event.state === ExecutionState.TASK_CANCEL
    ) {
      await currentExecutor?.cleanup();
    }
  });
}<|MERGE_RESOLUTION|>--- conflicted
+++ resolved
@@ -5,12 +5,8 @@
 import { createLogger } from './log';
 import { ExecutionState } from './agent/event/types';
 import { createChatModel } from './agent/helper';
-<<<<<<< HEAD
 import type { BaseChatModel } from '@langchain/core/language_models/chat_models';
-=======
-import { BaseChatModel } from '@langchain/core/language_models/chat_models';
 import { DEFAULT_AGENT_OPTIONS } from './agent/types';
->>>>>>> c17a8761
 
 const logger = createLogger('background');
 
@@ -80,7 +76,7 @@
 logger.info('background loaded');
 
 // Listen for simple messages (e.g., from options page)
-chrome.runtime.onMessage.addListener((message, sender, sendResponse) => {
+chrome.runtime.onMessage.addListener(() => {
   // Handle other message types if needed in the future
   // Return false if response is not sent asynchronously
   // return false;
@@ -150,8 +146,6 @@
             return port.postMessage({ type: 'success' });
           }
 
-<<<<<<< HEAD
-=======
           case 'screenshot': {
             if (!message.tabId) return port.postMessage({ type: 'error', error: 'No tab ID provided' });
             const page = await browserContext.switchTab(message.tabId);
@@ -182,7 +176,6 @@
             return port.postMessage({ type: 'success', msg: 'highlight removed' });
           }
 
->>>>>>> c17a8761
           default:
             return port.postMessage({ type: 'error', error: 'Unknown message type' });
         }
