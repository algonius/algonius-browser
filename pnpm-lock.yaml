--- conflicted
+++ resolved
@@ -164,14 +164,10 @@
         version: link:../packages/vite-config
       '@laynezh/vite-plugin-lib-assets':
         specifier: ^0.6.1
-<<<<<<< HEAD
-        version: 0.6.1(vite@6.0.12(@types/node@22.7.4)(jiti@1.21.6)(sass@1.79.4)(terser@5.34.1)(tsx@4.19.2)(yaml@2.5.1))
+        version: 0.6.1(vite@6.3.5(@types/node@22.7.4)(jiti@1.21.6)(sass@1.79.4)(terser@5.34.1)(tsx@4.19.2)(yaml@2.5.1))
       '@testing-library/jest-dom':
         specifier: ^6.6.3
         version: 6.6.3
-=======
-        version: 0.6.1(vite@6.3.5(@types/node@22.7.4)(jiti@1.21.6)(sass@1.79.4)(terser@5.34.1)(tsx@4.19.2)(yaml@2.5.1))
->>>>>>> cf669cc6
       '@types/ws':
         specifier: ^8.5.13
         version: 8.5.13
@@ -204,7 +200,7 @@
         version: 4.21.2
       zod:
         specifier: ^3.22.4
-        version: 3.24.2
+        version: 3.24.4
     devDependencies:
       '@jest/globals':
         specifier: ^29.7.0
@@ -462,13 +458,13 @@
         version: link:../../packages/vite-config
       '@types/react':
         specifier: ^18.2.15
-        version: 18.3.5
+        version: 18.3.21
       '@types/react-dom':
         specifier: ^18.2.7
         version: 18.3.0
       '@vitejs/plugin-react':
         specifier: ^4.0.3
-        version: 4.4.1(vite@6.0.12(@types/node@22.7.4)(jiti@1.21.6)(sass@1.79.4)(terser@5.34.1)(tsx@4.19.2)(yaml@2.5.1))
+        version: 4.4.1(vite@6.3.5(@types/node@22.7.4)(jiti@1.21.6)(sass@1.79.4)(terser@5.34.1)(tsx@4.19.2)(yaml@2.5.1))
       autoprefixer:
         specifier: ^10.4.16
         version: 10.4.20(postcss@8.4.49)
@@ -525,17 +521,12 @@
     resolution: {integrity: sha512-UrcABB+4bUrFABwbluTIBErXwvbsU/V7TZWfmbgJfbkwiBuziS9gxdODUyuiecfdGQ85jglMW6juS3+z5TsKLw==}
     engines: {node: '>=10'}
 
-<<<<<<< HEAD
   '@ampproject/remapping@2.3.0':
     resolution: {integrity: sha512-30iZtAPgz+LTIYoeivqYo853f02jBYSd5uGnGpkFV0M3xOt9aN73erkgYAmZU43x4VfqcnLxW9Kpg3R5LC4YYw==}
     engines: {node: '>=6.0.0'}
 
-  '@anthropic-ai/sdk@0.32.1':
-    resolution: {integrity: sha512-U9JwTrDvdQ9iWuABVsMLj8nJVwAyQz6QXvgLsVhryhCEPkLsbcP/MXxm+jYcAwLoV8ESbaTTjnD4kuAFa+Hyjg==}
-=======
   '@anthropic-ai/sdk@0.39.0':
     resolution: {integrity: sha512-eMyDIPRZbt1CCLErRCi3exlAvNkBtRe+kW5vvJyef93PmNr/clstYgHhtvmkxN82nlKgzyGPCyGxrm0JQ1ZIdg==}
->>>>>>> cf669cc6
 
   '@asamuzakjp/css-color@3.1.7':
     resolution: {integrity: sha512-Ok5fYhtwdyJQmU1PpEv6Si7Y+A4cYb8yNM9oiIJC9TzXPMuN9fvdonKJqcnz9TbFqV6bQ8z0giRq0iaOpGZV2g==}
@@ -1319,21 +1310,19 @@
     cpu: [x64]
     os: [win32]
 
-<<<<<<< HEAD
-  '@sinclair/typebox@0.27.8':
-    resolution: {integrity: sha512-+Fj43pSMwJs4KRrH/938Uf+uAELIgVBmQzg/q1YG10djyfA3TnrU8N8XzqCh/okZdszqBQTZf96idMfE5lnwTA==}
-
-  '@sinonjs/commons@3.0.1':
-    resolution: {integrity: sha512-K3mCHKQ9sVh8o1C9cxkwxaOmXoAMlDxC1mYyHrjqOWEcBjYr76t96zL2zlj5dUGZ3HSw240X1qgH3Mjf1yJWpQ==}
-
-  '@sinonjs/fake-timers@10.3.0':
-    resolution: {integrity: sha512-V4BG07kuYSUkTCSBHG8G8TNhM+F19jXFWnQtzj+we8DrkpSBCee9Z3Ms8yiGer/dlmhe35/Xdgyo3/0rQKg7YA==}
-=======
   '@rollup/rollup-win32-x64-msvc@4.40.2':
     resolution: {integrity: sha512-bwspbWB04XJpeElvsp+DCylKfF4trJDa2Y9Go8O6A7YLX2LIKGcNK/CYImJN6ZP4DcuOHB4Utl3iCbnR62DudA==}
     cpu: [x64]
     os: [win32]
->>>>>>> cf669cc6
+
+  '@sinclair/typebox@0.27.8':
+    resolution: {integrity: sha512-+Fj43pSMwJs4KRrH/938Uf+uAELIgVBmQzg/q1YG10djyfA3TnrU8N8XzqCh/okZdszqBQTZf96idMfE5lnwTA==}
+
+  '@sinonjs/commons@3.0.1':
+    resolution: {integrity: sha512-K3mCHKQ9sVh8o1C9cxkwxaOmXoAMlDxC1mYyHrjqOWEcBjYr76t96zL2zlj5dUGZ3HSw240X1qgH3Mjf1yJWpQ==}
+
+  '@sinonjs/fake-timers@10.3.0':
+    resolution: {integrity: sha512-V4BG07kuYSUkTCSBHG8G8TNhM+F19jXFWnQtzj+we8DrkpSBCee9Z3Ms8yiGer/dlmhe35/Xdgyo3/0rQKg7YA==}
 
   '@swc/core-darwin-arm64@1.9.3':
     resolution: {integrity: sha512-hGfl/KTic/QY4tB9DkTbNuxy5cV4IeejpPD4zo+Lzt4iLlDWIeANL4Fkg67FiVceNJboqg48CUX+APhDHO5G1w==}
@@ -1429,7 +1418,6 @@
   '@tsconfig/node16@1.0.4':
     resolution: {integrity: sha512-vxhUy4J8lyeyinH7Azl1pdd43GJhZH/tP2weN8TntQblOY+A0XbT8DJk1/oCPuOOyg/Ja757rG0CgHcWC8OfMA==}
 
-<<<<<<< HEAD
   '@types/babel__core@7.20.5':
     resolution: {integrity: sha512-qoQprZvz5wQFJwMDqeseRXWv3rqMvhgpbXFfVyWhbx9X47POIA6i/+dXefEmZKoAgOaTdaIgNSMqMIU61yRyzA==}
 
@@ -1445,12 +1433,8 @@
   '@types/body-parser@1.19.5':
     resolution: {integrity: sha512-fB3Zu92ucau0iQ0JMCFQE7b/dv8Ot07NI3KaZIkIUNXq82k4eBAqUaneXfleGY9JWskeS9y+u0nXMyspcuQrCg==}
 
-  '@types/chrome@0.0.270':
-    resolution: {integrity: sha512-ADvkowV7YnJfycZZxL2brluZ6STGW+9oKG37B422UePf2PCXuFA/XdERI0T18wtuWPx0tmFeZqq6MOXVk1IC+Q==}
-=======
   '@types/chrome@0.0.323':
     resolution: {integrity: sha512-ipiDwx41lmGeLnbiT6ENOayvWXdkqKqNwqDQWEuz6dujaX7slSkk1nbSt5Q5c6xnQ708+kuCFrC00VLltSbWVA==}
->>>>>>> cf669cc6
 
   '@types/connect@3.4.38':
     resolution: {integrity: sha512-K6uROf1LD88uDQqJCktA4yzL1YYAK6NgfsI0v/mTgyPKWsX1CnJ0XPSDhViejru1GcRkLWb8RlzFYJRqGUbaug==}
@@ -1461,7 +1445,9 @@
   '@types/estree@1.0.6':
     resolution: {integrity: sha512-AYnb1nQyY49te+VRAVgmzfcgjYS91mY5P0TKUDCLEM+gNnA+3T6rWITXRLYCpahpqSQbN5cE+gHpnPyXjHWxcw==}
 
-<<<<<<< HEAD
+  '@types/estree@1.0.7':
+    resolution: {integrity: sha512-w28IoSUCJpidD/TGviZwwMJckNESJZXFu7NBZ5YJ4mEUnNraUn9Pm8HSZm/jDF1pDWYKspWE7oVphigUPRakIQ==}
+
   '@types/event-source-polyfill@1.0.5':
     resolution: {integrity: sha512-iaiDuDI2aIFft7XkcwMzDWLqo7LVDixd2sR6B4wxJut9xcp/Ev9bO4EFg4rm6S9QxATLBj5OPxdeocgmhjwKaw==}
 
@@ -1470,10 +1456,6 @@
 
   '@types/express@4.17.21':
     resolution: {integrity: sha512-ejlPM315qwLpaQlQDTjPdsUFSc6ZsP4AN6AlWnogPjQ7CVi7PYF3YVz+CY3jE2pwYf7E/7HlDAN0rV2GxTG0HQ==}
-=======
-  '@types/estree@1.0.7':
-    resolution: {integrity: sha512-w28IoSUCJpidD/TGviZwwMJckNESJZXFu7NBZ5YJ4mEUnNraUn9Pm8HSZm/jDF1pDWYKspWE7oVphigUPRakIQ==}
->>>>>>> cf669cc6
 
   '@types/filesystem@0.0.36':
     resolution: {integrity: sha512-vPDXOZuannb9FZdxgHnqSwAG/jvdGM8Wq+6N4D/d80z+D4HWH+bItqsZaVRQykAn6WEVeEkLm2oQigyHtgb0RA==}
@@ -1529,7 +1511,6 @@
   '@types/prop-types@15.7.12':
     resolution: {integrity: sha512-5zvhXYtRNRluoE/jAp4GVsSduVUzNWKkOZrCDBWYtE7biZywwdC2AcEzg+cSMLFRfVgeAFqpfNabiPjxFddV1Q==}
 
-<<<<<<< HEAD
   '@types/qs@6.9.18':
     resolution: {integrity: sha512-kK7dgTYDyGqS+e2Q4aK9X3D7q234CIZ1Bv0q/7Z5IwRDoADNU81xXJK/YVyLbLTZCoIwUoDoffFeF+p/eIklAA==}
 
@@ -1538,12 +1519,11 @@
 
   '@types/react-dom@18.3.0':
     resolution: {integrity: sha512-EhwApuTmMBmXuFOikhQLIBUn6uFg81SwLMOAUgodJF14SOBOCMdU04gDoYi0WOJJHD144TL32z4yDqCW3dnkQg==}
-=======
+
   '@types/react-dom@18.3.7':
     resolution: {integrity: sha512-MEe3UeoENYVFXzoXEWsvcpg6ZvlrFNlOQ7EOsvhI3CfAXwzPfO8Qwuxd40nepsYKqyyVQnTdEfv68q91yLcKrQ==}
     peerDependencies:
       '@types/react': ^18.0.0
->>>>>>> cf669cc6
 
   '@types/react@18.3.21':
     resolution: {integrity: sha512-gXLBtmlcRJeT09/sI4PxVwyrku6SaNUj/6cMubjE6T6XdY1fDmBL7r0nX0jbSZPU/Xr0KuwLLZh6aOYY5d91Xw==}
@@ -2014,10 +1994,6 @@
   buffer-from@1.1.2:
     resolution: {integrity: sha512-E+XQCRwSbaaiChtv6k6Dwgc+bx+Bs6vuKJHHl5kox/BaKbhiXzqQOwK4cO22yElGp2OCmjwVhT3HmxgyPGnJfQ==}
 
-<<<<<<< HEAD
-  buffer@5.7.1:
-    resolution: {integrity: sha512-EHcyIPBQ4BSGlvjB16k5KgAJ27CIsHY/2JBmCRReo48y9rQ3MaUzWX3KVlBa4U7MyX02HdVj0K7C3WaB3ju7FQ==}
-
   bytes@3.1.2:
     resolution: {integrity: sha512-/Nf7TyzTx6S3yRJObOAV7956r8cr2+Oj8AC5dt8wSP3BQAoeX58NoHyCU8P8zGkNXStjTSi6fzO6F0pBdcYbEg==}
     engines: {node: '>= 0.8'}
@@ -2030,8 +2006,6 @@
     resolution: {integrity: sha512-Sp1ablJ0ivDkSzjcaJdxEunN5/XvksFJ2sMBFfq6x0ryhQV/2b/KwFe21cMpmHtPOSij8K99/wSfoEuTObmuMQ==}
     engines: {node: '>= 0.4'}
 
-=======
->>>>>>> cf669cc6
   call-bind@1.0.7:
     resolution: {integrity: sha512-GHTSNSYICQ7scH7sZ+M2rFopRoLh8t2bLSW6BbgrtLsahOIB5iyAVJf9GjWK3cYTDaMj4XdBpM1cA6pIS0Kv2w==}
     engines: {node: '>= 0.4'}
@@ -2345,7 +2319,6 @@
     resolution: {integrity: sha512-ZySD7Nf91aLB0RxL4KGrKHBXl7Eds1DAmEdcoVawXnLD7SDhpNgtuII2aAkg7a7QS41jxPSZ17p4VdGnMHk3MQ==}
     engines: {node: '>=0.4.0'}
 
-<<<<<<< HEAD
   depd@2.0.0:
     resolution: {integrity: sha512-g7nH6P6dyDioJogAAGprGpCtVImJhpPk/roCzdb3fIh61/s/nPsfR6onyMwkCAR/OlC3yBC0lESvUoQEAssIrw==}
     engines: {node: '>= 0.8'}
@@ -2358,12 +2331,8 @@
     resolution: {integrity: sha512-TLz+x/vEXm/Y7P7wn1EJFNLxYpUD4TgMosxY6fAVJUnJMbupHBOncxyWUG9OpTaH9EBD7uFI5LfEgmMOc54DsA==}
     engines: {node: '>=8'}
 
-  devtools-protocol@0.0.1380148:
-    resolution: {integrity: sha512-1CJABgqLxbYxVI+uJY/UDUHJtJ0KZTSjNYJYKqd9FRoXT33WDakDHNxRapMEgzeJ/C3rcs01+avshMnPmKQbvA==}
-=======
   devtools-protocol@0.0.1439962:
     resolution: {integrity: sha512-jJF48UdryzKiWhJ1bLKr7BFWUQCEIT5uCNbDLqkQJBtkFxYzILJH44WN0PDKMIlGDN7Utb8vyUY85C3w4R/t2g==}
->>>>>>> cf669cc6
 
   dezalgo@1.0.4:
     resolution: {integrity: sha512-rXSP0bf+5n0Qonsb+SVVfNfIsimO4HEtmnIpPHY8Q1UCzKlQrDMfdobr8nJOOsRgWCyMRqeSBQzmWUMq7zvVig==}
@@ -3063,7 +3032,6 @@
     engines: {node: '>=18'}
     hasBin: true
 
-<<<<<<< HEAD
   iconv-lite@0.4.24:
     resolution: {integrity: sha512-v3MXnZAcvnywkTUEZomIActle7RXXeedOR31wwl7VlyoXO4Qi9arvSenNQWne1TcRwhCL1HwLI21bEqdpj8/rA==}
     engines: {node: '>=0.10.0'}
@@ -3072,11 +3040,6 @@
     resolution: {integrity: sha512-4fCk79wshMdzMp2rH06qWrJE4iolqLhCUH+OiuIgU++RB0+94NlDL81atO7GX55uUKueo0txHNtvEyI6D7WdMw==}
     engines: {node: '>=0.10.0'}
 
-  ieee754@1.2.1:
-    resolution: {integrity: sha512-dcyqhDvX1C46lXZcVqCpK+FtMRQVdIMN6/Df5js2zouUsqG7I6sFxitIC+7KYK29KdXOLHdu9zL4sFnoVQnqaA==}
-
-=======
->>>>>>> cf669cc6
   ignore@5.3.2:
     resolution: {integrity: sha512-hsBTNUqQTDwkWtcdYI2i06Y/nUBEsNEDJKjWdigLvegy8kDuJAS8uRlpkkcQpyEXL0Z/pjDy5HBmMjRCJ2gq+g==}
     engines: {node: '>= 4'}
@@ -3509,17 +3472,12 @@
   keyv@4.5.4:
     resolution: {integrity: sha512-oxVHkHR/EJf2CNXnWxRLW6mg7JyCCUcG0DtEGmL2ctUo1PNTin1PUil+r/+4r5MpVgC/fn1kjsx7mjSujKqIpw==}
 
-<<<<<<< HEAD
   kleur@3.0.3:
     resolution: {integrity: sha512-eTIzlVOSUR+JxdDFepEYcBMtZ9Qqdef+rnzWdRZuMbOywu5tO2w2N7rqjoANZ5k9vywhL6Br1VRjUIgTQx4E8w==}
     engines: {node: '>=6'}
 
-  langsmith@0.3.4:
-    resolution: {integrity: sha512-Klyy7HtOEh3RqQsKStUfVwE8NMrLCp1+ng50ddeEjJyF5WI+LsgBDIpJGRVjmgNbNeX+rGnUk0kBKIU5gZjVFQ==}
-=======
   langsmith@0.3.29:
     resolution: {integrity: sha512-JPF2B339qpYy9FyuY4Yz1aWYtgPlFc/a+VTj3L/JcFLHCiMP7+Ig8I9jO+o1QwVa+JU3iugL1RS0wwc+Glw0zA==}
->>>>>>> cf669cc6
     peerDependencies:
       openai: '*'
     peerDependenciesMeta:
@@ -4332,19 +4290,17 @@
     engines: {node: '>=18.0.0', npm: '>=8.0.0'}
     hasBin: true
 
-<<<<<<< HEAD
-  router@2.2.0:
-    resolution: {integrity: sha512-nLTrUKm2UyiL7rlhapu/Zl45FwNgkZGaCpZbIHajDYgwlJCOzLSk+cIPAnsEqV955GjILJnKbdQC1nVPz+gAYQ==}
-    engines: {node: '>= 18'}
-
-  rrweb-cssom@0.8.0:
-    resolution: {integrity: sha512-guoltQEx+9aMf2gDZ0s62EcV8lsXR+0w8915TC3ITdn2YueuNjdAYh/levpU9nFaoChh9RUS5ZdQMrKfVEN9tw==}
-=======
   rollup@4.40.2:
     resolution: {integrity: sha512-tfUOg6DTP4rhQ3VjOO6B4wyrJnGOX85requAXvqYTHsOgb2TFJdZ3aWpT8W2kPoypSGP7dZUyzxJ9ee4buM5Fg==}
     engines: {node: '>=18.0.0', npm: '>=8.0.0'}
     hasBin: true
->>>>>>> cf669cc6
+
+  router@2.2.0:
+    resolution: {integrity: sha512-nLTrUKm2UyiL7rlhapu/Zl45FwNgkZGaCpZbIHajDYgwlJCOzLSk+cIPAnsEqV955GjILJnKbdQC1nVPz+gAYQ==}
+    engines: {node: '>= 18'}
+
+  rrweb-cssom@0.8.0:
+    resolution: {integrity: sha512-guoltQEx+9aMf2gDZ0s62EcV8lsXR+0w8915TC3ITdn2YueuNjdAYh/levpU9nFaoChh9RUS5ZdQMrKfVEN9tw==}
 
   run-parallel@1.2.0:
     resolution: {integrity: sha512-5l4VyZR86LZ/lDxZTR6jqL8AFE2S0IFLMP26AbjsLVADxHdhB/c0GUsH+y39UfCi3dzz8OlQuPmnaJOMoDHQBA==}
@@ -4392,27 +4348,24 @@
     engines: {node: '>=10'}
     hasBin: true
 
-<<<<<<< HEAD
   semver@7.7.1:
     resolution: {integrity: sha512-hlq8tAfn0m/61p4BVRcPzIGr6LKiMwo4VM6dGi6pt4qcRkmNzTcWq6eCEjEh+qXjkMDvPlOFFSGwQjoEa6gyMA==}
     engines: {node: '>=10'}
     hasBin: true
 
-  send@0.19.0:
-    resolution: {integrity: sha512-dW41u5VfLXu8SJh5bwRmyYUbAoSB3c9uQh6L8h/KtsFREPWpbX1lrljJo186Jc4nmci/sGUZ9a0a0J2zgfq2hw==}
-    engines: {node: '>= 0.8.0'}
-
-  send@1.2.0:
-    resolution: {integrity: sha512-uaW0WwXKpL9blXE2o0bRhoL2EGXIrZxQ2ZQ4mgcfoBxdFmQold+qWsD2jLrfZ0trjKL6vOw0j//eAwcALFjKSw==}
-    engines: {node: '>= 18'}
-
-=======
   semver@7.7.2:
     resolution: {integrity: sha512-RF0Fw+rO5AMf9MAyaRXI4AV0Ulj5lMHqVxxdSgiVbixSCXoEmmX/jk0CuJw4+3SqroYO9VoUh+HcuJivvtJemA==}
     engines: {node: '>=10'}
     hasBin: true
 
->>>>>>> cf669cc6
+  send@0.19.0:
+    resolution: {integrity: sha512-dW41u5VfLXu8SJh5bwRmyYUbAoSB3c9uQh6L8h/KtsFREPWpbX1lrljJo186Jc4nmci/sGUZ9a0a0J2zgfq2hw==}
+    engines: {node: '>= 0.8.0'}
+
+  send@1.2.0:
+    resolution: {integrity: sha512-uaW0WwXKpL9blXE2o0bRhoL2EGXIrZxQ2ZQ4mgcfoBxdFmQold+qWsD2jLrfZ0trjKL6vOw0j//eAwcALFjKSw==}
+    engines: {node: '>= 18'}
+
   serialize-javascript@6.0.2:
     resolution: {integrity: sha512-Saa1xPByTTq2gdeFZYLLo+RFE35NHZkAbqZeWNd3BpzppeVisAqpDjcp8dyf6uIvEqJRd46jemmyA4iFIeVk8g==}
 
@@ -4719,12 +4672,12 @@
   thenify@3.3.1:
     resolution: {integrity: sha512-RVZSIV5IG10Hk3enotrhvz0T9em6cyHBLkH/YAZuKqd8hRkKhSfCGIcP2KUY0EPxndzANBmNllzWPwak+bheSw==}
 
+  tinybench@2.9.0:
+    resolution: {integrity: sha512-0+DUvqWMValLmha6lr4kD8iAMK1HzV0/aKnCtWb9v9641TnP/MFb7Pc2bxoxQjTXAErryXVgUOfv2YqNllqGeg==}
+
   tinyglobby@0.2.13:
     resolution: {integrity: sha512-mEwzpUgrLySlveBwEVDMKk5B57bhLPYovRfPAXD5gA/98Opn0rCDj3GtLwFvCvH5RK9uPCExUROW5NjDwvqkxw==}
     engines: {node: '>=12.0.0'}
-
-  tinybench@2.9.0:
-    resolution: {integrity: sha512-0+DUvqWMValLmha6lr4kD8iAMK1HzV0/aKnCtWb9v9641TnP/MFb7Pc2bxoxQjTXAErryXVgUOfv2YqNllqGeg==}
 
   tinypool@0.8.4:
     resolution: {integrity: sha512-i11VH5gS6IFeLY3gMBQ00/MmLncVP7JLXOw1vlgkytLmJK7QnEr7NXf0LBdxfmNPAeyetukOk0bOYrJrFGjYJQ==}
@@ -4975,19 +4928,17 @@
     resolution: {integrity: sha512-8XkAphELsDnEGrDxUOHB3RGvXz6TeuYSGEZBOjtTtPm2lwhGBjLgOzLHB63IUWfBpNucQjND6d3AOudO+H3RWQ==}
     hasBin: true
 
-<<<<<<< HEAD
+  uuid@11.1.0:
+    resolution: {integrity: sha512-0/A9rDy9P7cJ+8w1c9WD9V//9Wj15Ce2MPz8Ri6032usz+NfePxx5AcN3bN+r6ZL6jEo066/yNYB3tn4pQEx+A==}
+    hasBin: true
+
   uuid@9.0.1:
     resolution: {integrity: sha512-b+1eJOlsR9K8HJpow9Ok3fiWOWSIcIzXodvv0rQjVoOVNpWMpxf1wZNpt4y9h10odCNrqnYp1OBzRktckBe3sA==}
-=======
-  uuid@11.1.0:
-    resolution: {integrity: sha512-0/A9rDy9P7cJ+8w1c9WD9V//9Wj15Ce2MPz8Ri6032usz+NfePxx5AcN3bN+r6ZL6jEo066/yNYB3tn4pQEx+A==}
->>>>>>> cf669cc6
     hasBin: true
 
   v8-compile-cache-lib@3.0.1:
     resolution: {integrity: sha512-wa7YjyUGfNZngI/vtK0UHAN+lgDCxBPCylVXGp0zu59Fz5aiGtNXaq3DhIov063MorB+VfufLh3JlF2KdTK3xg==}
 
-<<<<<<< HEAD
   v8-to-istanbul@9.3.0:
     resolution: {integrity: sha512-kiGUalWN+rgBJ/1OHZsBtU4rXZOfj/7rKQxULKlIzwzQSvMJUUNgPwJEEh7gU6xEVxC0ahoOBvN2YI8GH6FNgA==}
     engines: {node: '>=10.12.0'}
@@ -5049,12 +5000,8 @@
       terser:
         optional: true
 
-  vite@6.0.12:
-    resolution: {integrity: sha512-gzLogvGSgX2xyAt0J5qhJ7SmdO5aLdShABkU8Ev7dIl8AcrlFSLcj9GHReSq9pGJF/q5C4CZKdtDlkC6DyvQ3w==}
-=======
   vite@6.3.5:
     resolution: {integrity: sha512-cZn6NDFE7wdTpINgs++ZJ4N49W2vRp8LCKrn3Ob1kYNtOo21vfDoaV5GzBfLU4MovSAB8uNRm4jgzVQZ+mBzPQ==}
->>>>>>> cf669cc6
     engines: {node: ^18.0.0 || ^20.0.0 || >=22.0.0}
     hasBin: true
     peerDependencies:
@@ -5235,14 +5182,6 @@
       utf-8-validate:
         optional: true
 
-<<<<<<< HEAD
-  xml-name-validator@5.0.0:
-    resolution: {integrity: sha512-EvGK8EJ3DhaHfbRlETOWAS5pO9MZITeauHKJyb8wyajUfQUenkIg2MvLDTZ4T/TgIcm3HU0TFBgWWboAZ30UHg==}
-    engines: {node: '>=18'}
-
-  xmlchars@2.2.0:
-    resolution: {integrity: sha512-JZnDKK8B0RCDw84FNdDAIpZK+JuJw+s7Lz8nksI7SIuU3UXJJslUthsi+uWBUYOwPFwW7W7PRLRfUKpxjtjFCw==}
-=======
   ws@8.18.2:
     resolution: {integrity: sha512-DMricUmwGZUVr++AEAe2uiVM7UoO9MAVZMDu05UQOaUII0lp+zOzLLU4Xqh/JvTqklB1T4uELaaPBKyjE1r4fQ==}
     engines: {node: '>=10.0.0'}
@@ -5254,7 +5193,13 @@
         optional: true
       utf-8-validate:
         optional: true
->>>>>>> cf669cc6
+
+  xml-name-validator@5.0.0:
+    resolution: {integrity: sha512-EvGK8EJ3DhaHfbRlETOWAS5pO9MZITeauHKJyb8wyajUfQUenkIg2MvLDTZ4T/TgIcm3HU0TFBgWWboAZ30UHg==}
+    engines: {node: '>=18'}
+
+  xmlchars@2.2.0:
+    resolution: {integrity: sha512-JZnDKK8B0RCDw84FNdDAIpZK+JuJw+s7Lz8nksI7SIuU3UXJJslUthsi+uWBUYOwPFwW7W7PRLRfUKpxjtjFCw==}
 
   y18n@5.0.8:
     resolution: {integrity: sha512-0pfFzegeDWJHJIAmTLRP2DwHjdF5s7jo9tuztdQxAhINCdvS+3nGINqPd00AphqJR/0LhANUS6/+7SCb98YOfA==}
@@ -5287,17 +5232,12 @@
     resolution: {integrity: sha512-rVksvsnNCdJ/ohGc6xgPwyN8eheCxsiLM8mxuE/t/mOVqJewPuO1miLpTHQiRgTKCLexL4MeAFVagts7HmNZ2Q==}
     engines: {node: '>=10'}
 
-<<<<<<< HEAD
   yocto-queue@1.2.1:
     resolution: {integrity: sha512-AyeEbWOu/TAXdxlV9wmGcR0+yh2j3vYPGOECcIj2S7MkrLyC7ne+oye2BKTItt0ii2PHk4cDy+95+LshzbXnGg==}
     engines: {node: '>=12.20'}
 
-  zod-to-json-schema@3.24.4:
-    resolution: {integrity: sha512-0uNlcvgabyrni9Ag8Vghj21drk7+7tp7VTwwR7KxxXXc/3pbXz2PHlDgj3cICahgF1kHm4dExBFj7BXrZJXzig==}
-=======
   zod-to-json-schema@3.24.5:
     resolution: {integrity: sha512-/AuWwMP+YqiPbsJx5D6TfgRTc4kTLjsh5SOcd4bLsfUg2RcEXrFMJl1DGgdHy2aCfsIA/cr/1JM0xcB2GZji8g==}
->>>>>>> cf669cc6
     peerDependencies:
       zod: ^3.24.1
 
@@ -5310,16 +5250,12 @@
 
   '@alloc/quick-lru@5.2.0': {}
 
-<<<<<<< HEAD
   '@ampproject/remapping@2.3.0':
     dependencies:
       '@jridgewell/gen-mapping': 0.3.5
       '@jridgewell/trace-mapping': 0.3.25
 
-  '@anthropic-ai/sdk@0.32.1':
-=======
   '@anthropic-ai/sdk@0.39.0':
->>>>>>> cf669cc6
     dependencies:
       '@types/node': 18.19.74
       '@types/node-fetch': 2.6.12
@@ -5984,8 +5920,8 @@
       express-rate-limit: 7.5.0(express@5.1.0)
       pkce-challenge: 5.0.0
       raw-body: 3.0.0
-      zod: 3.24.2
-      zod-to-json-schema: 3.24.4(zod@3.24.2)
+      zod: 3.24.4
+      zod-to-json-schema: 3.24.5(zod@3.24.4)
     transitivePeerDependencies:
       - supports-color
 
@@ -6150,20 +6086,18 @@
   '@rollup/rollup-win32-x64-msvc@4.24.0':
     optional: true
 
-<<<<<<< HEAD
-  '@sinclair/typebox@0.27.8': {}
-
-  '@sinonjs/commons@3.0.1':
-    dependencies:
-      type-detect: 4.0.8
-
-  '@sinonjs/fake-timers@10.3.0':
-    dependencies:
-      '@sinonjs/commons': 3.0.1
-=======
   '@rollup/rollup-win32-x64-msvc@4.40.2':
     optional: true
->>>>>>> cf669cc6
+
+  '@sinclair/typebox@0.27.8': {}
+
+  '@sinonjs/commons@3.0.1':
+    dependencies:
+      type-detect: 4.0.8
+
+  '@sinonjs/fake-timers@10.3.0':
+    dependencies:
+      '@sinonjs/commons': 3.0.1
 
   '@swc/core-darwin-arm64@1.9.3':
     optional: true
@@ -6237,7 +6171,6 @@
 
   '@tsconfig/node16@1.0.4': {}
 
-<<<<<<< HEAD
   '@types/babel__core@7.20.5':
     dependencies:
       '@babel/parser': 7.27.2
@@ -6264,10 +6197,7 @@
       '@types/connect': 3.4.38
       '@types/node': 20.16.10
 
-  '@types/chrome@0.0.270':
-=======
   '@types/chrome@0.0.323':
->>>>>>> cf669cc6
     dependencies:
       '@types/filesystem': 0.0.36
       '@types/har-format': 1.2.15
@@ -6280,7 +6210,8 @@
 
   '@types/estree@1.0.6': {}
 
-<<<<<<< HEAD
+  '@types/estree@1.0.7': {}
+
   '@types/event-source-polyfill@1.0.5': {}
 
   '@types/express-serve-static-core@4.19.6':
@@ -6296,9 +6227,6 @@
       '@types/express-serve-static-core': 4.19.6
       '@types/qs': 6.9.18
       '@types/serve-static': 1.15.7
-=======
-  '@types/estree@1.0.7': {}
->>>>>>> cf669cc6
 
   '@types/filesystem@0.0.36':
     dependencies:
@@ -6356,15 +6284,15 @@
 
   '@types/prop-types@15.7.12': {}
 
-<<<<<<< HEAD
   '@types/qs@6.9.18': {}
 
   '@types/range-parser@1.2.7': {}
 
   '@types/react-dom@18.3.0':
-=======
+    dependencies:
+      '@types/react': 18.3.21
+
   '@types/react-dom@18.3.7(@types/react@18.3.21)':
->>>>>>> cf669cc6
     dependencies:
       '@types/react': 18.3.21
 
@@ -6508,14 +6436,14 @@
     transitivePeerDependencies:
       - '@swc/helpers'
 
-  '@vitejs/plugin-react@4.4.1(vite@6.0.12(@types/node@22.7.4)(jiti@1.21.6)(sass@1.79.4)(terser@5.34.1)(tsx@4.19.2)(yaml@2.5.1))':
+  '@vitejs/plugin-react@4.4.1(vite@6.3.5(@types/node@22.7.4)(jiti@1.21.6)(sass@1.79.4)(terser@5.34.1)(tsx@4.19.2)(yaml@2.5.1))':
     dependencies:
       '@babel/core': 7.27.1
       '@babel/plugin-transform-react-jsx-self': 7.27.1(@babel/core@7.27.1)
       '@babel/plugin-transform-react-jsx-source': 7.27.1(@babel/core@7.27.1)
       '@types/babel__core': 7.20.5
       react-refresh: 0.17.0
-      vite: 6.0.12(@types/node@22.7.4)(jiti@1.21.6)(sass@1.79.4)(terser@5.34.1)(tsx@4.19.2)(yaml@2.5.1)
+      vite: 6.3.5(@types/node@22.7.4)(jiti@1.21.6)(sass@1.79.4)(terser@5.34.1)(tsx@4.19.2)(yaml@2.5.1)
     transitivePeerDependencies:
       - supports-color
 
@@ -6993,12 +6921,6 @@
 
   buffer-from@1.1.2: {}
 
-<<<<<<< HEAD
-  buffer@5.7.1:
-    dependencies:
-      base64-js: 1.5.1
-      ieee754: 1.2.1
-
   bytes@3.1.2: {}
 
   cac@6.7.14: {}
@@ -7008,8 +6930,6 @@
       es-errors: 1.3.0
       function-bind: 1.1.2
 
-=======
->>>>>>> cf669cc6
   call-bind@1.0.7:
     dependencies:
       es-define-property: 1.0.0
@@ -7306,17 +7226,13 @@
 
   delayed-stream@1.0.0: {}
 
-<<<<<<< HEAD
   depd@2.0.0: {}
 
   destroy@1.2.0: {}
 
   detect-newline@3.1.0: {}
 
-  devtools-protocol@0.0.1380148: {}
-=======
   devtools-protocol@0.0.1439962: {}
->>>>>>> cf669cc6
 
   dezalgo@1.0.4:
     dependencies:
@@ -8879,13 +8795,9 @@
     dependencies:
       json-buffer: 3.0.1
 
-<<<<<<< HEAD
   kleur@3.0.3: {}
 
-  langsmith@0.3.4(openai@4.82.0(ws@8.18.0)(zod@3.24.1)):
-=======
   langsmith@0.3.29(openai@4.100.0(ws@8.18.2)(zod@3.24.4)):
->>>>>>> cf669cc6
     dependencies:
       '@types/uuid': 10.0.0
       chalk: 4.1.2
@@ -9399,6 +9311,15 @@
     optionalDependencies:
       postcss: 8.4.49
       ts-node: 10.9.2(@swc/core@1.9.3)(@types/node@22.7.4)(typescript@5.5.4)
+
+  postcss-load-config@6.0.1(jiti@1.21.6)(postcss@8.4.49)(tsx@4.19.2)(yaml@2.5.1):
+    dependencies:
+      lilconfig: 3.1.2
+    optionalDependencies:
+      jiti: 1.21.6
+      postcss: 8.4.49
+      tsx: 4.19.2
+      yaml: 2.5.1
 
   postcss-load-config@6.0.1(jiti@1.21.6)(postcss@8.5.3)(tsx@4.19.2)(yaml@2.5.1):
     dependencies:
@@ -9664,19 +9585,6 @@
       '@rollup/rollup-win32-x64-msvc': 4.24.0
       fsevents: 2.3.3
 
-<<<<<<< HEAD
-  router@2.2.0:
-    dependencies:
-      debug: 4.4.0
-      depd: 2.0.0
-      is-promise: 4.0.0
-      parseurl: 1.3.3
-      path-to-regexp: 8.2.0
-    transitivePeerDependencies:
-      - supports-color
-
-  rrweb-cssom@0.8.0: {}
-=======
   rollup@4.40.2:
     dependencies:
       '@types/estree': 1.0.7
@@ -9702,7 +9610,18 @@
       '@rollup/rollup-win32-ia32-msvc': 4.40.2
       '@rollup/rollup-win32-x64-msvc': 4.40.2
       fsevents: 2.3.3
->>>>>>> cf669cc6
+
+  router@2.2.0:
+    dependencies:
+      debug: 4.4.0
+      depd: 2.0.0
+      is-promise: 4.0.0
+      parseurl: 1.3.3
+      path-to-regexp: 8.2.0
+    transitivePeerDependencies:
+      - supports-color
+
+  rrweb-cssom@0.8.0: {}
 
   run-parallel@1.2.0:
     dependencies:
@@ -9752,8 +9671,9 @@
 
   semver@7.6.3: {}
 
-<<<<<<< HEAD
   semver@7.7.1: {}
+
+  semver@7.7.2: {}
 
   send@0.19.0:
     dependencies:
@@ -9788,9 +9708,6 @@
       statuses: 2.0.1
     transitivePeerDependencies:
       - supports-color
-=======
-  semver@7.7.2: {}
->>>>>>> cf669cc6
 
   serialize-javascript@6.0.2:
     dependencies:
@@ -10192,12 +10109,12 @@
     dependencies:
       any-promise: 1.3.0
 
+  tinybench@2.9.0: {}
+
   tinyglobby@0.2.13:
     dependencies:
       fdir: 6.4.4(picomatch@4.0.2)
       picomatch: 4.0.2
-
-  tinybench@2.9.0: {}
 
   tinypool@0.8.4: {}
 
@@ -10457,7 +10374,8 @@
 
   uuid@10.0.0: {}
 
-<<<<<<< HEAD
+  uuid@11.1.0: {}
+
   uuid@9.0.1: {}
 
   v8-compile-cache-lib@3.0.1: {}
@@ -10550,14 +10468,7 @@
       sass: 1.79.4
       terser: 5.34.1
 
-  vite@6.0.12(@types/node@22.7.4)(jiti@1.21.6)(sass@1.79.4)(terser@5.34.1)(tsx@4.19.2)(yaml@2.5.1):
-=======
-  uuid@11.1.0: {}
-
-  v8-compile-cache-lib@3.0.1: {}
-
   vite@6.3.5(@types/node@22.7.4)(jiti@1.21.6)(sass@1.79.4)(terser@5.34.1)(tsx@4.19.2)(yaml@2.5.1):
->>>>>>> cf669cc6
     dependencies:
       esbuild: 0.25.1
       fdir: 6.4.4(picomatch@4.0.2)
@@ -10791,13 +10702,11 @@
 
   ws@8.18.0: {}
 
-<<<<<<< HEAD
+  ws@8.18.2: {}
+
   xml-name-validator@5.0.0: {}
 
   xmlchars@2.2.0: {}
-=======
-  ws@8.18.2: {}
->>>>>>> cf669cc6
 
   y18n@5.0.8: {}
 
@@ -10826,13 +10735,9 @@
 
   yocto-queue@0.1.0: {}
 
-<<<<<<< HEAD
   yocto-queue@1.2.1: {}
 
-  zod-to-json-schema@3.24.4(zod@3.24.1):
-=======
   zod-to-json-schema@3.24.5(zod@3.24.4):
->>>>>>> cf669cc6
     dependencies:
       zod: 3.24.4
 
